/*
Copyright 2021 The Dapr Authors
Licensed under the Apache License, Version 2.0 (the "License");
you may not use this file except in compliance with the License.
You may obtain a copy of the License at
    http://www.apache.org/licenses/LICENSE-2.0
Unless required by applicable law or agreed to in writing, software
distributed under the License is distributed on an "AS IS" BASIS,
WITHOUT WARRANTIES OR CONDITIONS OF ANY KIND, either express or implied.
See the License for the specific language governing permissions and
limitations under the License.
*/

//nolint:nosnakecase
package conformance

import (
	"crypto/ed25519"
	"crypto/rand"
	"crypto/x509"
	"encoding/json"
	"encoding/pem"
	"errors"
	"fmt"
	"log"
	"os"
	"path"
	"path/filepath"
	"strings"
	"testing"

	"github.com/google/uuid"
	"github.com/stretchr/testify/assert"
	"gopkg.in/yaml.v3"

	"github.com/dapr/components-contrib/bindings"
	"github.com/dapr/components-contrib/pubsub"
	"github.com/dapr/components-contrib/secretstores"
	"github.com/dapr/components-contrib/state"
	"github.com/dapr/components-contrib/workflows"
	"github.com/dapr/kit/logger"

	b_azure_blobstorage "github.com/dapr/components-contrib/bindings/azure/blobstorage"
	b_azure_cosmosdb "github.com/dapr/components-contrib/bindings/azure/cosmosdb"
	b_azure_eventgrid "github.com/dapr/components-contrib/bindings/azure/eventgrid"
	b_azure_eventhubs "github.com/dapr/components-contrib/bindings/azure/eventhubs"
	b_azure_servicebusqueues "github.com/dapr/components-contrib/bindings/azure/servicebusqueues"
	b_azure_storagequeues "github.com/dapr/components-contrib/bindings/azure/storagequeues"
	b_cron "github.com/dapr/components-contrib/bindings/cron"
	b_http "github.com/dapr/components-contrib/bindings/http"
	b_influx "github.com/dapr/components-contrib/bindings/influx"
	b_kafka "github.com/dapr/components-contrib/bindings/kafka"
	b_kubemq "github.com/dapr/components-contrib/bindings/kubemq"
	b_mqtt "github.com/dapr/components-contrib/bindings/mqtt"
	b_postgres "github.com/dapr/components-contrib/bindings/postgres"
	b_rabbitmq "github.com/dapr/components-contrib/bindings/rabbitmq"
	b_redis "github.com/dapr/components-contrib/bindings/redis"
	p_snssqs "github.com/dapr/components-contrib/pubsub/aws/snssqs"
	p_eventhubs "github.com/dapr/components-contrib/pubsub/azure/eventhubs"
	p_servicebusqueues "github.com/dapr/components-contrib/pubsub/azure/servicebus/queues"
	p_servicebustopics "github.com/dapr/components-contrib/pubsub/azure/servicebus/topics"
	p_hazelcast "github.com/dapr/components-contrib/pubsub/hazelcast"
	p_inmemory "github.com/dapr/components-contrib/pubsub/in-memory"
	p_jetstream "github.com/dapr/components-contrib/pubsub/jetstream"
	p_kafka "github.com/dapr/components-contrib/pubsub/kafka"
	p_kubemq "github.com/dapr/components-contrib/pubsub/kubemq"
	p_mqtt "github.com/dapr/components-contrib/pubsub/mqtt"
	p_natsstreaming "github.com/dapr/components-contrib/pubsub/natsstreaming"
	p_pulsar "github.com/dapr/components-contrib/pubsub/pulsar"
	p_rabbitmq "github.com/dapr/components-contrib/pubsub/rabbitmq"
	p_redis "github.com/dapr/components-contrib/pubsub/redis"
	ss_azure "github.com/dapr/components-contrib/secretstores/azure/keyvault"
	ss_hashicorp_vault "github.com/dapr/components-contrib/secretstores/hashicorp/vault"
	ss_kubernetes "github.com/dapr/components-contrib/secretstores/kubernetes"
	ss_local_env "github.com/dapr/components-contrib/secretstores/local/env"
	ss_local_file "github.com/dapr/components-contrib/secretstores/local/file"
	s_blobstorage "github.com/dapr/components-contrib/state/azure/blobstorage"
	s_cosmosdb "github.com/dapr/components-contrib/state/azure/cosmosdb"
	s_azuretablestorage "github.com/dapr/components-contrib/state/azure/tablestorage"
	s_cassandra "github.com/dapr/components-contrib/state/cassandra"
	s_cloudflarekv "github.com/dapr/components-contrib/state/cloudflare/kv"
	s_cockroachdb "github.com/dapr/components-contrib/state/cockroachdb"
	s_inmemory "github.com/dapr/components-contrib/state/in-memory"
	s_memcached "github.com/dapr/components-contrib/state/memcached"
	s_mongodb "github.com/dapr/components-contrib/state/mongodb"
	s_mysql "github.com/dapr/components-contrib/state/mysql"
	s_postgresql "github.com/dapr/components-contrib/state/postgresql"
	s_redis "github.com/dapr/components-contrib/state/redis"
	s_rethinkdb "github.com/dapr/components-contrib/state/rethinkdb"
	s_sqlserver "github.com/dapr/components-contrib/state/sqlserver"
	conf_bindings "github.com/dapr/components-contrib/tests/conformance/bindings"
	conf_pubsub "github.com/dapr/components-contrib/tests/conformance/pubsub"
	conf_secret "github.com/dapr/components-contrib/tests/conformance/secretstores"
	conf_state "github.com/dapr/components-contrib/tests/conformance/state"
	conf_workflows "github.com/dapr/components-contrib/tests/conformance/workflows"
	wf_temporal "github.com/dapr/components-contrib/workflows/temporal"
)

const (
<<<<<<< HEAD
	eventhubs                 = "azure.eventhubs"
	redis                     = "redis"
	kafka                     = "kafka"
	mqtt                      = "mqtt"
	generateUUID              = "$((uuid))"
	generateEd25519PrivateKey = "$((ed25519PrivateKey))"
=======
	eventhubs    = "azure.eventhubs"
	redisv6      = "redis.v6"
	redisv7      = "redis.v7"
	kafka        = "kafka"
	mqtt         = "mqtt"
	generateUUID = "$((uuid))"
>>>>>>> 3e087369
)

//nolint:gochecknoglobals
var testLogger = logger.NewLogger("testLogger")

type TestConfiguration struct {
	ComponentType string          `yaml:"componentType,omitempty"`
	Components    []TestComponent `yaml:"components,omitempty"`
}

type TestComponent struct {
	Component     string                 `yaml:"component,omitempty"`
	Profile       string                 `yaml:"profile,omitempty"`
	AllOperations bool                   `yaml:"allOperations,omitempty"`
	Operations    []string               `yaml:"operations,omitempty"`
	Config        map[string]interface{} `yaml:"config,omitempty"`
}

// NewTestConfiguration reads the tests.yml and loads the TestConfiguration.
func NewTestConfiguration(configFilepath string) (*TestConfiguration, error) {
	if isYaml(configFilepath) {
		b, err := readTestConfiguration(configFilepath)
		if err != nil {
			log.Printf("error reading file %s : %s", configFilepath, err)

			return nil, err
		}
		tc, err := decodeYaml(b)

		return &tc, err
	}

	return nil, errors.New("no test configuration file tests.yml found")
}

func LoadComponents(componentPath string) ([]Component, error) {
	standaloneComps := NewStandaloneComponents(componentPath)
	components, err := standaloneComps.LoadComponents()
	if err != nil {
		return nil, err
	}

	return components, nil
}

func LookUpEnv(key string) string {
	if val, ok := os.LookupEnv(key); ok {
		return val
	}

	return ""
}

func ParseConfigurationMap(t *testing.T, configMap map[string]interface{}) {
	for k, v := range configMap {
		switch val := v.(type) {
		case string:
			if strings.EqualFold(val, generateUUID) {
				// check if generate uuid is specified
				val = uuid.New().String()
				t.Logf("Generated UUID %s", val)
				configMap[k] = val
			} else {
				jsonMap := make(map[string]interface{})
				err := json.Unmarshal([]byte(val), &jsonMap)
				if err == nil {
					ParseConfigurationMap(t, jsonMap)
					mapBytes, err := json.Marshal(jsonMap)
					if err == nil {
						configMap[k] = string(mapBytes)
					}
				}
			}
		case map[string]interface{}:
			ParseConfigurationMap(t, val)
		case map[interface{}]interface{}:
			parseConfigurationInterfaceMap(t, val)
		}
	}
}

func parseConfigurationInterfaceMap(t *testing.T, configMap map[interface{}]interface{}) {
	for k, v := range configMap {
		switch val := v.(type) {
		case string:
			if strings.EqualFold(val, generateUUID) {
				// check if generate uuid is specified
				val = uuid.New().String()
				t.Logf("Generated UUID %s", val)
				configMap[k] = val
			} else {
				jsonMap := make(map[string]interface{})
				err := json.Unmarshal([]byte(val), &jsonMap)
				if err == nil {
					ParseConfigurationMap(t, jsonMap)
					mapBytes, err := json.Marshal(jsonMap)
					if err == nil {
						configMap[k] = string(mapBytes)
					}
				}
			}
		case map[string]interface{}:
			ParseConfigurationMap(t, val)
		case map[interface{}]interface{}:
			parseConfigurationInterfaceMap(t, val)
		}
	}
}

func ConvertMetadataToProperties(items []MetadataItem) (map[string]string, error) {
	properties := map[string]string{}
	for _, c := range items {
		val, err := parseMetadataProperty(c.Value.String())
		if err != nil {
			return map[string]string{}, err
		}
		properties[c.Name] = val
	}

	return properties, nil
}

func parseMetadataProperty(val string) (string, error) {
	switch {
	case strings.HasPrefix(val, "${{"):
		// look up env var with that name. remove ${{}} and space
		k := strings.TrimSpace(strings.TrimSuffix(strings.TrimPrefix(val, "${{"), "}}"))
		v := LookUpEnv(k)
		if v == "" {
			return "", fmt.Errorf("required env var is not set %s", k)
		}
		return v, nil
		// Generate a random UUID
	case strings.EqualFold(val, generateUUID):
		val = uuid.New().String()
		return val, nil
	// Generate a random Ed25519 private key (PEM-encoded)
	case strings.EqualFold(val, generateEd25519PrivateKey):
		_, pk, err := ed25519.GenerateKey(rand.Reader)
		if err != nil {
			return "", fmt.Errorf("failed to generate Ed25519 private key: %w", err)
		}
		der, err := x509.MarshalPKCS8PrivateKey(pk)
		if err != nil {
			return "", fmt.Errorf("failed to marshal Ed25519 private key to X.509: %w", err)
		}
		pemB := pem.EncodeToMemory(&pem.Block{
			Type:  "PRIVATE KEY",
			Bytes: der,
		})
		return string(pemB), nil
	default:
		return val, nil
	}
}

// isYaml checks whether the file is yaml or not.
func isYaml(fileName string) bool {
	extension := strings.ToLower(filepath.Ext(fileName))
	if extension == ".yaml" || extension == ".yml" {
		return true
	}

	return false
}

func readTestConfiguration(filePath string) ([]byte, error) {
	b, err := os.ReadFile(filePath)
	if err != nil {
		return nil, fmt.Errorf("error reading file %s", filePath)
	}

	return b, nil
}

func decodeYaml(b []byte) (TestConfiguration, error) {
	var testConfig TestConfiguration
	err := yaml.Unmarshal(b, &testConfig)
	if err != nil {
		log.Printf("error parsing string as yaml %s", err)

		return TestConfiguration{}, err
	}

	return testConfig, nil
}

func (tc *TestConfiguration) loadComponentsAndProperties(t *testing.T, filepath string) (map[string]string, error) {
	comps, err := LoadComponents(filepath)
	assert.Nil(t, err)
	assert.Equal(t, 1, len(comps)) // We only expect a single component per file
	c := comps[0]
	props, err := ConvertMetadataToProperties(c.Spec.Metadata)

	return props, err
}

func convertComponentNameToPath(componentName, componentProfile string) string {
	pathName := componentName
	if strings.Contains(componentName, ".") {
		pathName = strings.Join(strings.Split(componentName, "."), "/")
	}

	if componentProfile != "" {
		pathName = path.Join(pathName, componentProfile)
	}

	return pathName
}

func (tc *TestConfiguration) Run(t *testing.T) {
	// Increase verbosity of tests to allow troubleshooting of runs.
	testLogger.SetOutputLevel(logger.DebugLevel)
	// For each component in the tests file run the conformance test
	for _, comp := range tc.Components {
		testName := comp.Component
		if comp.Profile != "" {
			testName += "-" + comp.Profile
		}
		t.Run(testName, func(t *testing.T) {
			// Parse and generate any keys
			ParseConfigurationMap(t, comp.Config)

			componentConfigPath := convertComponentNameToPath(comp.Component, comp.Profile)
			switch tc.ComponentType {
			case "state":
				filepath := fmt.Sprintf("../config/state/%s", componentConfigPath)
				props, err := tc.loadComponentsAndProperties(t, filepath)
				if err != nil {
					t.Errorf("error running conformance test for %s: %s", comp.Component, err)

					break
				}
				store := loadStateStore(comp)
				assert.NotNil(t, store)
				storeConfig := conf_state.NewTestConfig(comp.Component, comp.AllOperations, comp.Operations, comp.Config)
				conf_state.ConformanceTests(t, props, store, storeConfig)
			case "secretstores":
				filepath := fmt.Sprintf("../config/secretstores/%s", componentConfigPath)
				props, err := tc.loadComponentsAndProperties(t, filepath)
				if err != nil {
					t.Errorf("error running conformance test for %s: %s", comp.Component, err)

					break
				}
				store := loadSecretStore(comp)
				assert.NotNil(t, store)
				storeConfig := conf_secret.NewTestConfig(comp.Component, comp.AllOperations, comp.Operations)
				conf_secret.ConformanceTests(t, props, store, storeConfig)
			case "pubsub":
				filepath := fmt.Sprintf("../config/pubsub/%s", componentConfigPath)
				props, err := tc.loadComponentsAndProperties(t, filepath)
				if err != nil {
					t.Errorf("error running conformance test for %s: %s", comp.Component, err)

					break
				}
				pubsub := loadPubSub(comp)
				assert.NotNil(t, pubsub)
				pubsubConfig, err := conf_pubsub.NewTestConfig(comp.Component, comp.AllOperations, comp.Operations, comp.Config)
				if err != nil {
					t.Errorf("error running conformance test for %s: %s", comp.Component, err)

					break
				}
				conf_pubsub.ConformanceTests(t, props, pubsub, pubsubConfig)
			case "bindings":
				filepath := fmt.Sprintf("../config/bindings/%s", componentConfigPath)
				props, err := tc.loadComponentsAndProperties(t, filepath)
				if err != nil {
					t.Errorf("error running conformance test for %s: %s", comp.Component, err)

					break
				}
				inputBinding := loadInputBindings(comp)
				outputBinding := loadOutputBindings(comp)
				atLeastOne(t, func(item interface{}) bool {
					return item != nil
				}, inputBinding, outputBinding)
				bindingsConfig, err := conf_bindings.NewTestConfig(comp.Component, comp.AllOperations, comp.Operations, comp.Config)
				if err != nil {
					t.Errorf("error running conformance test for %s: %s", comp.Component, err)

					break
				}
				conf_bindings.ConformanceTests(t, props, inputBinding, outputBinding, bindingsConfig)
			case "workflows":
				filepath := fmt.Sprintf("../config/workflows/%s", componentConfigPath)
				props, err := tc.loadComponentsAndProperties(t, filepath)
				if err != nil {
					t.Errorf("error running conformance test for %s: %s", comp.Component, err)
					break
				}
				wf := loadWorkflow(comp)
				wfConfig := conf_workflows.NewTestConfig(comp.Component, comp.AllOperations, comp.Operations, comp.Config)
				conf_workflows.ConformanceTests(t, props, wf, wfConfig)
			default:
				t.Errorf("unknown component type %s", tc.ComponentType)
			}
		})
	}
}

func loadPubSub(tc TestComponent) pubsub.PubSub {
	var pubsub pubsub.PubSub
	switch tc.Component {
	case redisv6:
		pubsub = p_redis.NewRedisStreams(testLogger)
	case redisv7:
		pubsub = p_redis.NewRedisStreams(testLogger)
	case eventhubs:
		pubsub = p_eventhubs.NewAzureEventHubs(testLogger)
	case "azure.servicebus.topics":
		pubsub = p_servicebustopics.NewAzureServiceBusTopics(testLogger)
	case "azure.servicebus.queues":
		pubsub = p_servicebusqueues.NewAzureServiceBusQueues(testLogger)
	case "natsstreaming":
		pubsub = p_natsstreaming.NewNATSStreamingPubSub(testLogger)
	case "jetstream":
		pubsub = p_jetstream.NewJetStream(testLogger)
	case kafka:
		pubsub = p_kafka.NewKafka(testLogger)
	case "pulsar":
		pubsub = p_pulsar.NewPulsar(testLogger)
	case mqtt:
		pubsub = p_mqtt.NewMQTTPubSub(testLogger)
	case "hazelcast":
		pubsub = p_hazelcast.NewHazelcastPubSub(testLogger)
	case "rabbitmq":
		pubsub = p_rabbitmq.NewRabbitMQ(testLogger)
	case "in-memory":
		pubsub = p_inmemory.New(testLogger)
	case "aws.snssqs":
		pubsub = p_snssqs.NewSnsSqs(testLogger)
	case "kubemq":
		pubsub = p_kubemq.NewKubeMQ(testLogger)
	default:
		return nil
	}

	return pubsub
}

func loadSecretStore(tc TestComponent) secretstores.SecretStore {
	var store secretstores.SecretStore
	switch tc.Component {
	case "azure.keyvault.certificate":
		store = ss_azure.NewAzureKeyvaultSecretStore(testLogger)
	case "azure.keyvault.serviceprincipal":
		store = ss_azure.NewAzureKeyvaultSecretStore(testLogger)
	case "kubernetes":
		store = ss_kubernetes.NewKubernetesSecretStore(testLogger)
	case "localenv":
		store = ss_local_env.NewEnvSecretStore(testLogger)
	case "localfile":
		store = ss_local_file.NewLocalSecretStore(testLogger)
	case "hashicorp.vault":
		store = ss_hashicorp_vault.NewHashiCorpVaultSecretStore(testLogger)
	default:
		return nil
	}

	return store
}

func loadStateStore(tc TestComponent) state.Store {
	var store state.Store
	switch tc.Component {
	case redisv6:
		store = s_redis.NewRedisStateStore(testLogger)
	case redisv7:
		store = s_redis.NewRedisStateStore(testLogger)
	case "azure.blobstorage":
		store = s_blobstorage.NewAzureBlobStorageStore(testLogger)
	case "azure.cosmosdb":
		store = s_cosmosdb.NewCosmosDBStateStore(testLogger)
	case "mongodb":
		store = s_mongodb.NewMongoDB(testLogger)
	case "azure.sql":
		fallthrough
	case "sqlserver":
		store = s_sqlserver.NewSQLServerStateStore(testLogger)
	case "postgresql":
		store = s_postgresql.NewPostgreSQLStateStore(testLogger)
	case "mysql.mysql":
		store = s_mysql.NewMySQLStateStore(testLogger)
	case "mysql.mariadb":
		store = s_mysql.NewMySQLStateStore(testLogger)
	case "azure.tablestorage.storage":
		store = s_azuretablestorage.NewAzureTablesStateStore(testLogger)
	case "azure.tablestorage.cosmosdb":
		store = s_azuretablestorage.NewAzureTablesStateStore(testLogger)
	case "cassandra":
		store = s_cassandra.NewCassandraStateStore(testLogger)
	case "cloudflare.kv":
		store = s_cloudflarekv.NewCFKV(testLogger)
	case "cockroachdb":
		store = s_cockroachdb.New(testLogger)
	case "memcached":
		store = s_memcached.NewMemCacheStateStore(testLogger)
	case "rethinkdb":
		store = s_rethinkdb.NewRethinkDBStateStore(testLogger)
	case "in-memory":
		store = s_inmemory.NewInMemoryStateStore(testLogger)
	default:
		return nil
	}

	return store
}

func loadOutputBindings(tc TestComponent) bindings.OutputBinding {
	var binding bindings.OutputBinding

	switch tc.Component {
	case redisv6:
		binding = b_redis.NewRedis(testLogger)
	case redisv7:
		binding = b_redis.NewRedis(testLogger)
	case "azure.blobstorage":
		binding = b_azure_blobstorage.NewAzureBlobStorage(testLogger)
	case "azure.storagequeues":
		binding = b_azure_storagequeues.NewAzureStorageQueues(testLogger)
	case "azure.servicebusqueues":
		binding = b_azure_servicebusqueues.NewAzureServiceBusQueues(testLogger)
	case "azure.eventgrid":
		binding = b_azure_eventgrid.NewAzureEventGrid(testLogger)
	case eventhubs:
		binding = b_azure_eventhubs.NewAzureEventHubs(testLogger)
	case "azure.cosmosdb":
		binding = b_azure_cosmosdb.NewCosmosDB(testLogger)
	case kafka:
		binding = b_kafka.NewKafka(testLogger)
	case "http":
		binding = b_http.NewHTTP(testLogger)
	case "influx":
		binding = b_influx.NewInflux(testLogger)
	case mqtt:
		binding = b_mqtt.NewMQTT(testLogger)
	case "rabbitmq":
		binding = b_rabbitmq.NewRabbitMQ(testLogger)
	case "kubemq":
		binding = b_kubemq.NewKubeMQ(testLogger)
	case "postgres":
		binding = b_postgres.NewPostgres(testLogger)
	default:
		return nil
	}

	return binding
}

func loadInputBindings(tc TestComponent) bindings.InputBinding {
	var binding bindings.InputBinding

	switch tc.Component {
	case "azure.servicebusqueues":
		binding = b_azure_servicebusqueues.NewAzureServiceBusQueues(testLogger)
	case "azure.storagequeues":
		binding = b_azure_storagequeues.NewAzureStorageQueues(testLogger)
	case "azure.eventgrid":
		binding = b_azure_eventgrid.NewAzureEventGrid(testLogger)
	case "cron":
		binding = b_cron.NewCron(testLogger)
	case eventhubs:
		binding = b_azure_eventhubs.NewAzureEventHubs(testLogger)
	case kafka:
		binding = b_kafka.NewKafka(testLogger)
	case mqtt:
		binding = b_mqtt.NewMQTT(testLogger)
	case "rabbitmq":
		binding = b_rabbitmq.NewRabbitMQ(testLogger)
	case "kubemq":
		binding = b_kubemq.NewKubeMQ(testLogger)
	default:
		return nil
	}

	return binding
}

func loadWorkflow(tc TestComponent) workflows.Workflow {
	var wf workflows.Workflow

	switch tc.Component {
	case "temporal":
		wf = wf_temporal.NewTemporalWorkflow(testLogger)
	default:
		return nil
	}

	return wf
}

func atLeastOne(t *testing.T, predicate func(interface{}) bool, items ...interface{}) {
	met := false

	for _, item := range items {
		met = met || predicate(item)
	}

	assert.True(t, met)
}<|MERGE_RESOLUTION|>--- conflicted
+++ resolved
@@ -97,21 +97,13 @@
 )
 
 const (
-<<<<<<< HEAD
 	eventhubs                 = "azure.eventhubs"
-	redis                     = "redis"
+	redisv6                   = "redis.v6"
+	redisv7                   = "redis.v7"
 	kafka                     = "kafka"
 	mqtt                      = "mqtt"
 	generateUUID              = "$((uuid))"
 	generateEd25519PrivateKey = "$((ed25519PrivateKey))"
-=======
-	eventhubs    = "azure.eventhubs"
-	redisv6      = "redis.v6"
-	redisv7      = "redis.v7"
-	kafka        = "kafka"
-	mqtt         = "mqtt"
-	generateUUID = "$((uuid))"
->>>>>>> 3e087369
 )
 
 //nolint:gochecknoglobals
