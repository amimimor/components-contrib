--- conflicted
+++ resolved
@@ -580,14 +580,8 @@
 	if _, err := s.sqsClient.DeleteMessage(&sqs.DeleteMessageInput{
 		QueueUrl:      &queueURL,
 		ReceiptHandle: receiptHandle,
-<<<<<<< HEAD
-	})
-	if err != nil {
-		return fmt.Errorf("error ack'ing (deleting) SQS message: %w", err)
-=======
 	}); err != nil {
 		return fmt.Errorf("error deleting SQS message: %w", err)
->>>>>>> e418627a
 	}
 
 	return nil
@@ -827,20 +821,8 @@
 	}
 
 	// subscription creation is idempotent. Subscriptions are unique by topic/queue.
-<<<<<<< HEAD
 	if _, err := s.getOrCreateSNSSQSSubsription(queueInfo.arn, topicArn); err != nil {
 		wrappedErr := fmt.Errorf("error subscribing topic: %s, to queue: %s, with error: %w", topicArn, queueInfo.arn, err)
-=======
-	subscribeOutput, err := s.snsClient.Subscribe(&sns.SubscribeInput{
-		Attributes:            nil,
-		Endpoint:              &queueInfo.arn, // create SQS queue per subscription.
-		Protocol:              aws.String("sqs"),
-		ReturnSubscriptionArn: nil,
-		TopicArn:              &topicArn,
-	})
-	if err != nil {
-		wrappedErr := fmt.Errorf("error subscribing to topic %s: %w", req.Topic, err)
->>>>>>> e418627a
 		s.logger.Error(wrappedErr)
 
 		return wrappedErr
